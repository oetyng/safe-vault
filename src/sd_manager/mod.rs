--- conflicted
+++ resolved
@@ -218,7 +218,7 @@
             assert_eq!(0, routing.put_responses_given().len());
         }
         {
-<<<<<<< HEAD
+            let from = ::utils::random_name();
             let keys = ::sodiumoxide::crypto::sign::gen_keypair();
             let client = ::routing::Authority::Client(from, keys.0);
 
@@ -233,25 +233,6 @@
             assert_eq!(get_responses[0].data, ::routing::data::Data::StructuredData(sdv.clone()));
             assert_eq!(get_responses[0].data_request, request);
             assert_eq!(get_responses[0].response_token, None);
-=======
-            let data_name = ::routing::NameType::new(sdv.name().0);
-            let mut get_result = sd_manager.handle_get(data_name);
-            assert_eq!(get_result.len(), 1);
-            match get_result.remove(0) {
-                ::types::MethodCall::Reply { data } => {
-                    match data {
-                        ::routing::data::Data::StructuredData(sd) => {
-                            assert_eq!(sd, sdv);
-                            assert_eq!(sd.name(),
-                                ::routing::structured_data::StructuredData::compute_name(0,
-                                    &::routing::NameType([3u8; 64])));
-                        }
-                        _ => panic!("Unexpected"),
-                    }
-                }
-                _ => panic!("Unexpected"),
-            }
->>>>>>> ebbf9d52
         }
     }
 
