// Copyright 2015 MaidSafe.net limited.
//
// This SAFE Network Software is licensed to you under (1) the MaidSafe.net Commercial License,
// version 1.0 or later, or (2) The General Public License (GPL), version 3, depending on which
// licence you accepted on initial access to the Software (the "Licences").
//
// By contributing code to the SAFE Network Software, or to this project generally, you agree to be
// bound by the terms of the MaidSafe Contributor Agreement, version 1.0.  This, along with the
// Licenses can be found in the root directory of this project at LICENSE, COPYING and CONTRIBUTOR.
//
// Unless required by applicable law or agreed to in writing, the SAFE Network Software distributed
// under the GPL Licence is distributed on an "AS IS" BASIS, WITHOUT WARRANTIES OR CONDITIONS OF ANY
// KIND, either express or implied.
//
// Please review the Licences for the specific language governing permissions and limitations
// relating to use of the SAFE Network Software.

#[cfg(not(all(test, feature = "use-mock-routing")))]
pub type Routing = ::routing::routing::Routing;

#[cfg(all(test, feature = "use-mock-routing"))]
pub type Routing = ::mock_routing::MockRouting;

/// Main struct to hold all personas and Routing instance
pub struct Vault {
    data_manager: ::data_manager::DataManager,
    maid_manager: ::maid_manager::MaidManager,
    pmid_manager: ::pmid_manager::PmidManager,
    pmid_node: ::pmid_node::PmidNode,
    sd_manager: ::sd_manager::StructuredDataManager,
    receiver: ::std::sync::mpsc::Receiver<::routing::event::Event>,
    churn_timestamp: ::time::SteadyTime,
    id: ::routing::NameType,
    app_event_sender: Option<::std::sync::mpsc::Sender<(::routing::event::Event)>>,
    app_action_receiver: Option<::std::sync::mpsc::Receiver<(u8)>>,
}

impl Vault {
    pub fn run() {
        Vault::new(None, None).do_run();
    }

    fn new(app_event_sender: Option<::std::sync::mpsc::Sender<(::routing::event::Event)>>,
           app_action_receiver: Option<::std::sync::mpsc::Receiver<(u8)>>) -> Vault {
        ::sodiumoxide::init();
        let (sender, receiver) = ::std::sync::mpsc::channel();
        let routing = Routing::new(sender);
        Vault {
            data_manager: ::data_manager::DataManager::new(routing.clone()),
            maid_manager: ::maid_manager::MaidManager::new(routing.clone()),
            pmid_manager: ::pmid_manager::PmidManager::new(routing.clone()),
            pmid_node: ::pmid_node::PmidNode::new(routing.clone()),
            sd_manager: ::sd_manager::StructuredDataManager::new(routing.clone()),
            churn_timestamp: ::time::SteadyTime::now(),
            receiver: receiver,
            id: ::routing::NameType::new([0u8; 64]),
            app_event_sender: app_event_sender,
            app_action_receiver: app_action_receiver,
        }
    }

    fn do_run(&mut self) {
        use routing::event::Event;
        loop {
            match self.receiver.try_recv() {
                Err(_) => {}
                Ok(event) => {
                    let _ = self.app_event_sender.clone().and_then(|sender| Some(sender.send(event.clone())));
                    info!("Vault {} received an event from routing : {:?}", self.id, event);
                    match event {
                        Event::Request{ request, our_authority, from_authority, response_token } =>
                            self.on_request(request, our_authority, from_authority, response_token),
                        Event::Response{ response, our_authority, from_authority } =>
                            self.on_response(response, our_authority, from_authority),
                        Event::Refresh(type_tag, our_authority, accounts) => self.on_refresh(type_tag,
                                                                                             our_authority,
                                                                                             accounts),
                        Event::Churn(close_group, churn_node) => self.on_churn(close_group, churn_node),
                        Event::DoRefresh(type_tag, our_authority, churn_node) =>
                            self.on_do_refresh(type_tag, our_authority, churn_node),
                        Event::Bootstrapped => self.on_bootstrapped(),
                        Event::Connected => self.on_connected(),
                        Event::Disconnected => self.on_disconnected(),
                        Event::FailedRequest{ request, our_authority, location, interface_error } =>
                            self.on_failed_request(request, our_authority, location, interface_error),
                        Event::FailedResponse{ response, our_authority, location, interface_error } =>
                            self.on_failed_response(response, our_authority, location, interface_error),
                        Event::Terminated => break,
                    };
                }
            }
            match &self.app_action_receiver {
                &None => {}
                &Some(ref app_action_receiver) => {
                    match app_action_receiver.try_recv() {
                        Err(_) => {}
                        Ok(action) => {
                            debug!("vault {:?} is being asked to terminate", self.id);
                            match action {
                                0 => break,
                                _ => {}
                            }
                        }
                    }
                }
            }
            ::std::thread::sleep_ms(1);
        }
        debug!("vault {:?} is stopping", self.id);
        self.routing.stop();
    }

    fn on_request(&mut self,
                  request: ::routing::ExternalRequest,
                  our_authority: ::routing::Authority,
                  from_authority: ::routing::Authority,
                  response_token: Option<::routing::SignedToken>) {
        match request {
            ::routing::ExternalRequest::Get(data_request, _) => {
                self.handle_get(our_authority, from_authority, data_request, response_token);
            }
            ::routing::ExternalRequest::Put(data) => {
                self.handle_put(our_authority, from_authority, data, response_token);
            }
            ::routing::ExternalRequest::Post(data) => {
                self.handle_post(our_authority, from_authority, data, response_token);
            }
            ::routing::ExternalRequest::Delete(/*data*/_) => {
                unimplemented!();
            }
        }
    }

    fn on_response(&mut self,
                   response: ::routing::ExternalResponse,
                   our_authority: ::routing::Authority,
                   from_authority: ::routing::Authority) {
        match response {
            ::routing::ExternalResponse::Get(data, _, response_token) => {
                self.handle_get_response(our_authority, from_authority, data, response_token);
            }
            ::routing::ExternalResponse::Put(response_error, response_token) => {
                self.handle_put_response(our_authority,
                                         from_authority,
                                         response_error,
                                         response_token);
            }
            ::routing::ExternalResponse::Post(/*response_error*/_, /*response_token*/_) => {
                unimplemented!();
            }
            ::routing::ExternalResponse::Delete(/*response_error*/_, /*response_token*/_) => {
                unimplemented!();
            }
        }
    }

    fn on_refresh(&mut self,
                  type_tag: u64,
                  our_authority: ::routing::Authority,
                  accounts: Vec<Vec<u8>>) {
        self.handle_refresh(type_tag, our_authority, accounts);
    }

    fn on_churn(&mut self, close_group: Vec<::routing::NameType>,
                churn_node: ::routing::NameType) {
        self.id = close_group[0].clone();
        let churn_up = close_group.len() > self.data_manager.nodes_in_table_len();
        let time_now = ::time::SteadyTime::now();
        // During the process of joining network, the vault shall not refresh its just received info
        if !(churn_up && (self.churn_timestamp + ::time::Duration::seconds(5) > time_now)) {
            self.handle_churn(close_group, churn_node);
        } else {
            self.data_manager.set_node_table(close_group);
        }
        if churn_up {
            info!("Vault added connected node");
            self.churn_timestamp = time_now;
        }
    }

    fn on_do_refresh(&mut self, type_tag: u64, our_authority: ::routing::Authority,
                     churn_node: ::routing::NameType) {
        let _ = self.maid_manager.do_refresh(&type_tag, &our_authority, &churn_node)
                .or_else(|| self.data_manager.do_refresh(&type_tag, &our_authority, &churn_node))
                .or_else(|| self.sd_manager.do_refresh(&type_tag, &our_authority, &churn_node))
                .or_else(|| self.pmid_manager.do_refresh(&type_tag, &our_authority, &churn_node));
    }

    fn on_bootstrapped(&self) {
        // TODO: what is expected to be done here?
        debug!("vault bootstrapped having {:?} connections",
               self.data_manager.nodes_in_table_len());
        // assert_eq!(0, self.data_manager.nodes_in_table_len());
    }

    fn on_connected(&self) {
        // TODO: what is expected to be done here?
        debug!("vault connected having {:?} connections",
               self.data_manager.nodes_in_table_len());
        // assert_eq!(::routing::types::GROUP_SIZE, self.data_manager.nodes_in_table_len());
    }

    fn on_disconnected(&mut self) {
        self.churn_timestamp = ::time::SteadyTime::now();
        let (sender, receiver) = ::std::sync::mpsc::channel();
        let routing = Routing::new(sender);
        self.receiver = receiver;

        self.maid_manager.reset(routing.clone());
        self.data_manager.reset(routing.clone());
        self.pmid_manager.reset(routing.clone());
        // TODO: shall pmid_node and sd_manager still keep the data so they can be reused?
        self.pmid_node.reset(routing.clone());
        self.sd_manager.reset(routing.clone());
    }

    fn on_failed_request(&mut self,
                         _request: ::routing::ExternalRequest,
                         _our_authority: Option<::routing::Authority>,
                         _location: ::routing::Authority,
                         _error: ::routing::error::InterfaceError) {
        unimplemented!();
    }

    fn on_failed_response(&mut self,
                          _response: ::routing::ExternalResponse,
                          _our_authority: Option<::routing::Authority>,
                          _location: ::routing::Authority,
                          _error: ::routing::error::InterfaceError) {
        unimplemented!();
    }

    fn handle_get(&mut self,
                  our_authority: ::routing::Authority,
                  from_authority: ::routing::Authority,
                  data_request: ::routing::data::DataRequest,
                  response_token: Option<::routing::SignedToken>) {
        let _ = self.data_manager
                    .handle_get(&our_authority, &from_authority, &data_request, &response_token)
                    .or_else(|| {
                        self.sd_manager.handle_get(&our_authority,
                                                   &from_authority,
                                                   &data_request,
                                                   &response_token)
                    })
                    .or_else(|| {
                        self.pmid_node.handle_get(&our_authority,
                                                  &from_authority,
                                                  &data_request,
                                                  &response_token)
                    });
    }

    fn handle_put(&mut self,
                  our_authority: ::routing::Authority,
                  from_authority: ::routing::Authority,
                  data: ::routing::data::Data,
                  response_token: Option<::routing::SignedToken>) {
        let _ = self.maid_manager
                    .handle_put(&our_authority, &from_authority, &data, &response_token)
                    .or_else(|| {
                        self.data_manager.handle_put(&our_authority, &from_authority, &data)
                    })
                    .or_else(|| self.sd_manager.handle_put(&our_authority, &from_authority, &data))
                    .or_else(|| {
                        self.pmid_manager.handle_put(&our_authority, &from_authority, &data)
                    })
                    .or_else(|| {
                        self.pmid_node
                            .handle_put(&our_authority, &from_authority, &data, &response_token)
                    });
    }

    // Post is only used to update the content or owners of a StructuredData
    fn handle_post(&mut self,
                   our_authority: ::routing::Authority,
                   from_authority: ::routing::Authority,
                   data: ::routing::data::Data,
                   _response_token: Option<::routing::SignedToken>) {
        let _ = self.sd_manager.handle_post(&our_authority, &from_authority, &data);
    }

    fn handle_get_response(&mut self,
                           our_authority: ::routing::Authority,
                           from_authority: ::routing::Authority,
                           response: ::routing::data::Data,
                           response_token: Option<::routing::SignedToken>) {
        let _ = self.data_manager.handle_get_response(&our_authority,
                                                      &from_authority,
                                                      &response,
                                                      &response_token);
    }

    // DataManager doesn't need to carry out replication in case of sacrificial copy
    #[allow(dead_code)]
    fn handle_put_response(&mut self,
                           our_authority: ::routing::Authority,
                           from_authority: ::routing::Authority,
                           response: ::routing::error::ResponseError,
                           response_token: Option<::routing::SignedToken>) {
        let _ = self.data_manager
                    .handle_put_response(&our_authority, &from_authority, &response)
                    .or_else(|| {
                        self.pmid_manager.handle_put_response(&our_authority,
                                                              &from_authority,
                                                              &response,
                                                              &response_token)
                    });
    }

    // https://maidsafe.atlassian.net/browse/MAID-1111 post_response is not required on vault
    #[allow(dead_code)]
    fn handle_post_response(&mut self,
                            _: ::routing::Authority, // from_authority
                            _: ::routing::error::ResponseError,
                            _: Option<::routing::SignedToken>) {
    }

    fn handle_churn(&mut self, close_group: Vec<::routing::NameType>,
                    churn_node: ::routing::NameType) {
        self.maid_manager.handle_churn(&churn_node);
        self.sd_manager.handle_churn(&churn_node);
        self.pmid_manager.handle_churn(&close_group, &churn_node);
        self.data_manager.handle_churn(close_group, &churn_node);
    }

    fn handle_refresh(&mut self,
                      type_tag: u64,
                      our_authority: ::routing::Authority,
                      payloads: Vec<Vec<u8>>) {
        // TODO: The assumption of the incoming payloads is that it is a vector of serialised
        //       account entries from the close group nodes of `from_group`
        debug!("refresh tag {:?} & authority {:?}", type_tag, our_authority);
        let _ = self.maid_manager
                    .handle_refresh(&type_tag, &our_authority, &payloads)
                    .or_else(|| {
                        self.data_manager.handle_refresh(&type_tag, &our_authority, &payloads)
                    })
                    .or_else(|| {
                        self.pmid_manager.handle_refresh(&type_tag, &our_authority, &payloads)
                    })
                    .or_else(|| {
                        self.sd_manager.handle_refresh(&type_tag, &our_authority, &payloads)
                    });
    }
}



#[cfg(test)]
mod test {
    use super::*;

    #[cfg(feature = "use-mock-routing")]
    fn mock_env_setup() -> (Routing, ::std::sync::mpsc::Receiver<(::routing::data::Data)>) {
        ::utils::initialise_logger();
        let run_vault = |mut vault: Vault| {
            let _ = ::std::thread::spawn(move || {
                vault.do_run();
            });
        };
<<<<<<< HEAD
        let mut vault = Vault::new(None, None);
        let receiver = vault.routing.get_client_receiver();
        let mut routing = vault.routing.clone();
=======
        let vault = Vault::new(None);
        let mut routing = vault.pmid_node.routing();
        let receiver = routing.get_client_receiver();
>>>>>>> 46a8ab7e
        let _ = run_vault(vault);

        let mut available_nodes = Vec::with_capacity(30);
        for _ in 0..30 {
            available_nodes.push(::utils::random_name());
        }
        routing.churn_event(available_nodes, ::utils::random_name());
        (routing, receiver)
    }

    #[cfg(feature = "use-mock-routing")]
    #[test]
    fn put_get_flow() {
        let (mut routing, receiver) = mock_env_setup();

        let client_name = ::utils::random_name();
        let sign_keys = ::sodiumoxide::crypto::sign::gen_keypair();
        let value = ::routing::types::generate_random_vec_u8(1024);
        let im_data = ::routing::immutable_data::ImmutableData::new(
                          ::routing::immutable_data::ImmutableDataType::Normal, value);
        routing.client_put(client_name,
                           sign_keys.0,
                           ::routing::data::Data::ImmutableData(im_data.clone()));
        ::std::thread::sleep_ms(2000);

        let data_request = ::routing::data::DataRequest::ImmutableData(im_data.name(),
                               ::routing::immutable_data::ImmutableDataType::Normal);
        routing.client_get(client_name, sign_keys.0, data_request);
        for it in receiver.iter() {
            assert_eq!(it, ::routing::data::Data::ImmutableData(im_data));
            break;
        }
    }

    #[cfg(feature = "use-mock-routing")]
    #[test]
    fn post_flow() {
        let (mut routing, receiver) = mock_env_setup();

        let name = ::utils::random_name();
        let value = ::routing::types::generate_random_vec_u8(1024);
        let sign_keys = ::sodiumoxide::crypto::sign::gen_keypair();
        let sd = evaluate_result!(
            ::routing::structured_data::StructuredData::new(0,
                                                            name,
                                                            0,
                                                            value.clone(),
                                                            vec![sign_keys.0],
                                                            vec![],
                                                            Some(&sign_keys.1)));

        let client_name = ::utils::random_name();
        routing.client_put(client_name,
                           sign_keys.0,
                           ::routing::data::Data::StructuredData(sd.clone()));
        ::std::thread::sleep_ms(2000);

        let keys = ::sodiumoxide::crypto::sign::gen_keypair();
        let sd_new = evaluate_result!(
            ::routing::structured_data::StructuredData::new(0,
                                                            name,
                                                            1,
                                                            value.clone(),
                                                            vec![keys.0],
                                                            vec![sign_keys.0],
                                                            Some(&sign_keys.1)));
        routing.client_post(client_name,
                            sign_keys.0,
                            ::routing::data::Data::StructuredData(sd_new.clone()));
        ::std::thread::sleep_ms(2000);

        let data_request = ::routing::data::DataRequest::StructuredData(name, 0);
        routing.client_get(client_name, sign_keys.0, data_request);
        for it in receiver.iter() {
            assert_eq!(it, ::routing::data::Data::StructuredData(sd_new));
            break;
        }
    }

    #[cfg(not(feature = "use-mock-routing"))]
    fn network_env_setup() -> (Vec<(::std::sync::mpsc::Receiver<(::routing::event::Event)>,
                                    ::std::sync::mpsc::Sender<(u8)>)>,
            ::routing::routing_client::RoutingClient,
            ::std::sync::mpsc::Receiver<(::routing::data::Data)>,
            ::routing::NameType) {
        ::utils::initialise_logger();

        let run_vault = |mut vault: Vault| {
            let _ = ::std::thread::spawn(move || {
                vault.do_run();
            });
        };
        let mut vault_notifiers = Vec::new();
        for i in 0..8 {
            println!("starting node {:?}", i);
            let (vault_sender, vault_receiver) = ::std::sync::mpsc::channel();
            let (app_sender, app_receiver) = ::std::sync::mpsc::channel();
            let _ = run_vault(Vault::new(Some(vault_sender), Some(app_receiver)));
            let mut cur_notifier = vec![(vault_receiver, app_sender)];
            let _ = waiting_for_hits(&cur_notifier, 10, i, ::time::Duration::seconds(10 * (i + 1) as i64));
            vault_notifiers.push(cur_notifier.swap_remove(0));
        }
        let (client_routing, client_receiver, client_name) = create_client();
        (vault_notifiers, client_routing, client_receiver, client_name)
    }

    #[cfg(not(feature = "use-mock-routing"))]
    fn create_client() -> (::routing::routing_client::RoutingClient,
                           ::std::sync::mpsc::Receiver<(::routing::data::Data)>,
                           ::routing::NameType) {
        use routing::event::Event;
        let (sender, receiver) = ::std::sync::mpsc::channel();
        let (client_sender, client_receiver) = ::std::sync::mpsc::channel();
        let client_receiving =
            |receiver: ::std::sync::mpsc::Receiver<(Event)>,
             client_sender: ::std::sync::mpsc::Sender<(::routing::data::Data)>| {
                let _ = ::std::thread::spawn(move || {
                while let Ok(event) = receiver.recv() {
                    match event {
                        Event::Request{ request, our_authority, from_authority, response_token } =>
                            info!("as {:?} received request: {:?} from {:?} having token {:?}",
                                  our_authority, request, from_authority, response_token == None),
                        Event::Response{ response, our_authority, from_authority } => {
                            info!("as {:?} received response: {:?} from {:?}",
                                  our_authority, response, from_authority);
                            match response {
                                ::routing::ExternalResponse::Get(data, _, _) => {
                                    let _ = client_sender.clone().send(data);
                                },
                                _ => panic!("not expected!")
                            }
                        },
                        Event::Refresh(_type_tag, _group_name, _accounts) =>
                            info!("client received a refresh"),
                        Event::Churn(_close_group, _churn_node) => info!("client received a churn"),
                        Event::DoRefresh(_type_tag, _our_authority, _churn_node) =>
                            info!("client received a do-refresh"),
                        Event::Connected => info!("client connected"),
                        Event::Disconnected => info!("client disconnected"),
                        Event::FailedRequest{ request, our_authority, location, interface_error } =>
                            info!("as {:?} received request: {:?} targeting {:?} having error {:?}",
                                  our_authority, request, location, interface_error),
                        Event::FailedResponse{ response, our_authority, location,
                                               interface_error } =>
                            info!("as {:?} received response: {:?} targeting {:?} having error \
                                  {:?}", our_authority, response, location, interface_error),
                        Event::Bootstrapped => {
                            // Send an empty data to indicate bootstrapped
                            let _ = client_sender.clone().send(::routing::data::Data::PlainData(
                                ::routing::plain_data::PlainData::new(
                                    ::routing::NameType::new([0u8; 64]), vec![])));
                            info!("client routing Bootstrapped");
                        }
                        Event::Terminated => {
                            info!("client routing listening terminated");
                            break;
                        },
                    };
                }
            });
            };
        let _ = client_receiving(receiver, client_sender);
        let id = ::routing::id::Id::new();
        let client_name = id.name();
        let client_routing = ::routing::routing_client::RoutingClient::new(sender, Some(id));
        if let Ok(_) = client_receiver.recv() {}
        (client_routing, client_receiver, client_name)
    }

    #[cfg(not(feature = "use-mock-routing"))]
    // expected_tag: 1 -- Authority::NaeManager
    //               3 -- Authority::ManagedNode for put request
    //              10 -- Event::Churn
    //              20 -- Event::Refresh(type_tag -- 2) for immutable_data test
    //              21 -- Event::Refresh(type_tag -- 5) for structured_data test
    //              30 -- Event::Response -- PutResponseError from DM to PM
    fn waiting_for_hits (
            vault_notifiers: &Vec<(::std::sync::mpsc::Receiver<(::routing::event::Event)>,
                                   ::std::sync::mpsc::Sender<(u8)>)>,
            expected_tag: u32,
            expected_hits: usize,
            time_limit: ::time::Duration) -> Vec<usize> {
        let starting_time = ::time::SteadyTime::now();
        let mut hit_vaults = vec![];
        while hit_vaults.len() < expected_hits {
            for i in 0..vault_notifiers.len() {
                match vault_notifiers[i].0.try_recv() {
                    Err(_) => {}
                    Ok(::routing::event::Event::Request{ request, our_authority,
                                                         from_authority, response_token }) => {
                        debug!("as {:?} received request: {:?} from {:?} having token {:?}",
                               our_authority, request, from_authority, response_token == None);
                        match (expected_tag, our_authority, request) {
                            (1, ::routing::Authority::NaeManager(_), _) => hit_vaults.push(i),
                            (3, ::routing::Authority::ManagedNode(_),
                                ::routing::ExternalRequest::Put(_)) => hit_vaults.push(i),
                            _ => {}
                        }
                    }
                    Ok(::routing::event::Event::Churn(_, _)) => {
                        if expected_tag == 10 {
                            hit_vaults.push(i);
                        }
                    }
                    Ok(::routing::event::Event::Refresh(type_tag, _, _)) => {
                        match (expected_tag, type_tag) {
                            (20, 2) => hit_vaults.push(i),
                            (21, 5) => hit_vaults.push(i),
                            _ => {}
                        }
                    }
                    Ok(::routing::event::Event::Response{ response, our_authority,
                                                          from_authority }) => {
                        debug!("as {:?} received response: {:?} from {:?}",
                               our_authority, response, from_authority);
                        match (expected_tag, response, our_authority, from_authority) {
                            (30, ::routing::ExternalResponse::Put(_, _),
                             ::routing::Authority::NodeManager(_),
                             ::routing::Authority::NaeManager(_)) => hit_vaults.push(i),
                            _ => {}
                        }
                    }
                    Ok(_) => {}
                }
            }
            ::std::thread::sleep_ms(1);
            if starting_time + time_limit < ::time::SteadyTime::now() {
                // As this function is only to be used in testing code, and a particially
                // established environment / testing result having a high chance indicates a failure
                // in code.  So here use panic to terminate the testing directly.
                panic!("waiting_for_hits can't resolve within the expected duration");
            }
        }
        hit_vaults
    }

    #[cfg(not(feature = "use-mock-routing"))]
    fn waiting_for_client_get(client_receiver: ::std::sync::mpsc::Receiver<(::routing::data::Data)>,
                              expected_data: ::routing::data::Data, time_limit: ::time::Duration) {
        let starting_time = ::time::SteadyTime::now();
        loop {
            match client_receiver.try_recv() {
                Err(_) => {}
                Ok(data) => {
                    assert_eq!(data, expected_data);
                    break
                }
            }
            ::std::thread::sleep_ms(1);
            if starting_time + time_limit < ::time::SteadyTime::now() {
                panic!("waiting_for_client_get can't resolve within the expected duration");
            }
        }
    }

    #[cfg(not(feature = "use-mock-routing"))]
    #[test]
    fn network_put_get_test() {
        let (vault_notifiers, mut client_routing, client_receiver, client_name) =
            network_env_setup();

        let value = ::routing::types::generate_random_vec_u8(1024);
        let im_data = ::routing::immutable_data::ImmutableData::new(
                          ::routing::immutable_data::ImmutableDataType::Normal, value);
        println!("network_put_get_test putting data");
        client_routing.put_request(::maid_manager::Authority(client_name),
                                   ::routing::data::Data::ImmutableData(im_data.clone()));
        let _ = waiting_for_hits(&vault_notifiers,
                                 3,
                                 ::data_manager::PARALLELISM,
                                 ::time::Duration::minutes(3));
        println!("network_put_get_test getting data");
        client_routing.get_request(::data_manager::Authority(im_data.name()),
                                   ::routing::data::DataRequest::ImmutableData(im_data.name(),
                ::routing::immutable_data::ImmutableDataType::Normal));
        waiting_for_client_get(client_receiver,
                               ::routing::data::Data::ImmutableData(im_data),
                               ::time::Duration::minutes(1));
    }

    #[cfg(not(feature = "use-mock-routing"))]
    #[test]
    fn network_post_test() {
        let (vault_notifiers, mut client_routing, client_receiver, client_name) =
            network_env_setup();

        let name = ::utils::random_name();
        let value = ::routing::types::generate_random_vec_u8(1024);
        let sign_keys = ::sodiumoxide::crypto::sign::gen_keypair();
        let sd = evaluate_result!(
            ::routing::structured_data::StructuredData::new(0,
                                                            name,
                                                            0,
                                                            value.clone(),
                                                            vec![sign_keys.0],
                                                            vec![],
                                                            Some(&sign_keys.1)));
        println!("network_post_test putting data");
        client_routing.put_request(::maid_manager::Authority(client_name),
                                   ::routing::data::Data::StructuredData(sd.clone()));
        let _ = waiting_for_hits(&vault_notifiers,
                                 1,
                                 ::routing::types::GROUP_SIZE,
                                 ::time::Duration::minutes(3));

        let keys = ::sodiumoxide::crypto::sign::gen_keypair();
        let sd_new = evaluate_result!(
            ::routing::structured_data::StructuredData::new(0,
                                                            name,
                                                            1,
                                                            value.clone(),
                                                            vec![keys.0],
                                                            vec![sign_keys.0],
                                                            Some(&sign_keys.1)));
        println!("network_post_test posting data");
        client_routing.post_request(::sd_manager::Authority(sd.name()),
                                    ::routing::data::Data::StructuredData(sd_new.clone()));
        let _ = waiting_for_hits(&vault_notifiers,
                                 1,
                                 ::routing::types::GROUP_SIZE,
                                 ::time::Duration::minutes(3));
        println!("network_post_test getting data");
        client_routing.get_request(::sd_manager::Authority(sd.name()),
                                   ::routing::data::DataRequest::StructuredData(name, 0));
        waiting_for_client_get(client_receiver,
                               ::routing::data::Data::StructuredData(sd_new),
                               ::time::Duration::minutes(1));
    }

    #[cfg(not(feature = "use-mock-routing"))]
    #[test]
    fn network_churn_up_immutable_data_test() {
        let (mut vault_notifiers, mut client_routing, client_receiver, client_name) =
            network_env_setup();

        let value = ::routing::types::generate_random_vec_u8(1024);
        let im_data = ::routing::immutable_data::ImmutableData::new(
                          ::routing::immutable_data::ImmutableDataType::Normal, value);
        println!("network_churn_up_immutable_data_test putting data");
        client_routing.put_request(::maid_manager::Authority(client_name),
                                   ::routing::data::Data::ImmutableData(im_data.clone()));
        let _ = waiting_for_hits(&vault_notifiers,
                                 3,
                                 ::data_manager::PARALLELISM,
                                 ::time::Duration::minutes(3));

        println!("network_churn_up_immutable_data_test starting new vault");
        let (sender, receiver) = ::std::sync::mpsc::channel();
        let (app_sender, app_receiver) = ::std::sync::mpsc::channel();
        let _ = ::std::thread::spawn(move || {
            ::vault::Vault::new(Some(sender), Some(app_receiver)).do_run();
        });
        vault_notifiers.push((receiver, app_sender));
        let _ = waiting_for_hits(&vault_notifiers,
                                 20,
                                 ::routing::types::GROUP_SIZE / 2 + 1,
                                 ::time::Duration::minutes(3));
        println!("network_churn_up_immutable_data_test getting data");
        client_routing.get_request(::data_manager::Authority(im_data.name()),
                                   ::routing::data::DataRequest::ImmutableData(im_data.name(),
                ::routing::immutable_data::ImmutableDataType::Normal));
        waiting_for_client_get(client_receiver,
                               ::routing::data::Data::ImmutableData(im_data),
                               ::time::Duration::minutes(1));
    }

    #[cfg(not(feature = "use-mock-routing"))]
    #[test]
    fn network_churn_up_structured_data_test() {
        let (mut vault_notifiers, mut client_routing, client_receiver, client_name) =
            network_env_setup();

        let name = ::utils::random_name();
        let value = ::routing::types::generate_random_vec_u8(1024);
        let sign_keys = ::sodiumoxide::crypto::sign::gen_keypair();
        let sd = evaluate_result!(
            ::routing::structured_data::StructuredData::new(0,
                                                            name,
                                                            0,
                                                            value.clone(),
                                                            vec![sign_keys.0],
                                                            vec![],
                                                            Some(&sign_keys.1)));
        println!("network_churn_up_structured_data_test putting data");
        client_routing.put_request(::maid_manager::Authority(client_name),
                                   ::routing::data::Data::StructuredData(sd.clone()));
        let _ = waiting_for_hits(&vault_notifiers,
                                 1,
                                 ::routing::types::GROUP_SIZE,
                                 ::time::Duration::minutes(3));

        println!("network_churn_up_structured_data_test starting new vault");
        let (sender, receiver) = ::std::sync::mpsc::channel();
        let (app_sender, app_receiver) = ::std::sync::mpsc::channel();
        let _ = ::std::thread::spawn(move || {
            ::vault::Vault::new(Some(sender), Some(app_receiver)).do_run();
        });
        vault_notifiers.push((receiver, app_sender));
        let _ = waiting_for_hits(&vault_notifiers,
                                 21,
                                 ::routing::types::GROUP_SIZE / 2 + 1,
                                 ::time::Duration::minutes(3));
        println!("network_churn_up_structured_data_test getting data");
        client_routing.get_request(::sd_manager::Authority(sd.name()),
                                   ::routing::data::DataRequest::StructuredData(name, 0));
        waiting_for_client_get(client_receiver,
                               ::routing::data::Data::StructuredData(sd),
                               ::time::Duration::minutes(1));
    }

    #[cfg(not(feature = "use-mock-routing"))]
    #[test]
    fn network_churn_down_one_node_immutable_data_test() {
        let (vault_notifiers, client_routing, _, client_name) =
            network_env_setup();

        let value = ::routing::types::generate_random_vec_u8(1024);
        let im_data = ::routing::immutable_data::ImmutableData::new(
                          ::routing::immutable_data::ImmutableDataType::Normal, value);
        println!("network_churn_down_immutable_data_test putting data");
        client_routing.put_request(::maid_manager::Authority(client_name),
                                   ::routing::data::Data::ImmutableData(im_data.clone()));
        let pmid_nodes = waiting_for_hits(&vault_notifiers,
                                          3,
                                          ::data_manager::PARALLELISM,
                                          ::time::Duration::minutes(3));

        println!("network_churn_down_immutable_data_test dropping a pmid_node");
        let _ = vault_notifiers[pmid_nodes[0]].1.send(0);
        let _ = waiting_for_hits(&vault_notifiers,
                                 20,
                                 ::routing::types::GROUP_SIZE / 2 + 1,
                                 ::time::Duration::minutes(3));
        // To avoid the situation that the stopped vault being the portal of the client
        // a new client shall be constructed to carry out the get requests
        let (mut new_client_routing, new_client_receiver, _) = create_client();
        new_client_routing.get_request(::data_manager::Authority(im_data.name()),
                ::routing::data::DataRequest::ImmutableData(im_data.name(),
                ::routing::immutable_data::ImmutableDataType::Normal));
        println!("network_churn_down_immutable_data_test getting data");
        waiting_for_client_get(new_client_receiver,
                               ::routing::data::Data::ImmutableData(im_data.clone()),
                               ::time::Duration::minutes(1));
        // the waiting time to allow DM realize failed fetch
        ::std::thread::sleep_ms(10000);
        // Another get_request to trigger the check on failing get
        println!("network_churn_down_immutable_data_test getting data again");
        new_client_routing.get_request(::data_manager::Authority(im_data.name()),
                ::routing::data::DataRequest::ImmutableData(im_data.name(),
                ::routing::immutable_data::ImmutableDataType::Sacrificial));
        // Waiting for the notifications happen
        let _ = waiting_for_hits(&vault_notifiers,
                                 30,
                                 ::routing::types::GROUP_SIZE / 2 + 1,
                                 ::time::Duration::minutes(3));
    }

    #[cfg(not(feature = "use-mock-routing"))]
    #[test]
    fn network_churn_down_two_nodes_immutable_data_test() {
        let (vault_notifiers, client_routing, _, client_name) =
            network_env_setup();

        let value = ::routing::types::generate_random_vec_u8(1024);
        let im_data = ::routing::immutable_data::ImmutableData::new(
                          ::routing::immutable_data::ImmutableDataType::Normal, value);
        println!("network_churn_down_immutable_data_test putting data");
        client_routing.put_request(::maid_manager::Authority(client_name),
                                   ::routing::data::Data::ImmutableData(im_data.clone()));
        let pmid_nodes = waiting_for_hits(&vault_notifiers,
                                          3,
                                          ::data_manager::PARALLELISM,
                                          ::time::Duration::minutes(3));

        println!("network_churn_down_immutable_data_test dropping the first pmid_node");
        let _ = vault_notifiers[pmid_nodes[0]].1.send(0);
        let _ = waiting_for_hits(&vault_notifiers,
                                 20,
                                 ::routing::types::GROUP_SIZE / 2 + 1,
                                 ::time::Duration::minutes(3));

        println!("network_churn_down_immutable_data_test dropping the second pmid_node");
        let _ = vault_notifiers[pmid_nodes[1]].1.send(0);
        let _ = waiting_for_hits(&vault_notifiers,
                                 20,
                                 ::routing::types::GROUP_SIZE / 2,
                                 ::time::Duration::minutes(3));
        // To avoid the situation that the stopped vault being the portal of the client
        // a new client shall be constructed to carry out the get requests
        let (mut new_client_routing, new_client_receiver, _) = create_client();
        new_client_routing.get_request(::data_manager::Authority(im_data.name()),
                ::routing::data::DataRequest::ImmutableData(im_data.name(),
                ::routing::immutable_data::ImmutableDataType::Normal));
        println!("network_churn_down_immutable_data_test getting data");
        waiting_for_client_get(new_client_receiver,
                               ::routing::data::Data::ImmutableData(im_data.clone()),
                               ::time::Duration::minutes(1));
        // the waiting time to allow DM realize failed fetch
        ::std::thread::sleep_ms(10000);
        // Another get_request to trigger the check on failing get
        println!("network_churn_down_immutable_data_test getting data again");
        new_client_routing.get_request(::data_manager::Authority(im_data.name()),
                ::routing::data::DataRequest::ImmutableData(im_data.name(),
                ::routing::immutable_data::ImmutableDataType::Sacrificial));
        // Waiting for the replications happen
        let _ = waiting_for_hits(&vault_notifiers,
                                 3,
                                 1,
                                 ::time::Duration::minutes(3));
    }
}<|MERGE_RESOLUTION|>--- conflicted
+++ resolved
@@ -359,15 +359,9 @@
                 vault.do_run();
             });
         };
-<<<<<<< HEAD
-        let mut vault = Vault::new(None, None);
-        let receiver = vault.routing.get_client_receiver();
-        let mut routing = vault.routing.clone();
-=======
         let vault = Vault::new(None);
         let mut routing = vault.pmid_node.routing();
         let receiver = routing.get_client_receiver();
->>>>>>> 46a8ab7e
         let _ = run_vault(vault);
 
         let mut available_nodes = Vec::with_capacity(30);
